--- conflicted
+++ resolved
@@ -1,6 +1,7 @@
 import pytz
 import time
 
+from time import sleep
 from pprint import pprint as pp
 from datetime import datetime, timedelta
 from itertools import izip
@@ -17,7 +18,7 @@
 import zipline.protocol as zp
 
 if __name__ == "__main__":
-
+    
     filter = [2,3]
     #Set up source a. Six minutes between events.
     args_a = tuple()
@@ -43,23 +44,6 @@
     source_b = SpecificEquityTrades(*args_b, **kwargs_b)
     source_b_prime = SpecificEquityTrades(*args_b, **kwargs_b)
 
-<<<<<<< HEAD
-    sorted = date_sorted_sources(source_a, source_b)
-
-    passthrough = StatefulTransform(Passthrough)
-    mavg_price = StatefulTransform(MovingAverage, timedelta(minutes = 20), ['price'])
-
-    merged = merged_transforms(sorted, passthrough, mavg_price)
-
-    algo = TestAlgorithm(2, 10, 100, sid_filter = [2,3])
-    environment = create_trading_environment(year = 2012)
-    style = zp.SIMULATION_STYLE.FIXED_SLIPPAGE
-
-    trading_client = tsc(algo, environment, style)
-
-    for message in trading_client.simulate(merged):
-       pp(message)
-=======
     sorted = date_sorted_sources(source_a, source_b)     
     sorted_prime = date_sorted_sources(
         source_a_prime, 
@@ -113,5 +97,4 @@
     
 #     for message in trading_client.simulate(merged):
 #        pp(message)
-    
->>>>>>> 10736969
+    